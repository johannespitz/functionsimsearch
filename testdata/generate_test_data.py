#!/usr/bin/python3

# A Python script to generate test data given ELF or PE files including their
# relevant debug info.
#
# This Python script is meant to replace the horrible bash script that is
# currently responsible for doing this.

import subprocess, os, fnmatch, codecs, random, shutil, multiprocessing
from subprocess import Popen, PIPE, STDOUT
from operator import itemgetter
from collections import defaultdict

work_directory="/var/tmp/train2"
shutil.rmtree(work_directory)
os.mkdir(work_directory)

def FindELFTrainingFiles():
  """ Returns the list of ELF files that should be used for training. These
  ELF files need to contain objdump-able debug information.

  """
  dirnames_and_masks = [ ('./unrar.5.5.3.builds', 'unrar.x??.O?'),
    ('./ffmpeg.3.2.9.amd64.builds', '*libav*.so') ]

  filenames = []
  for dirname, mask in dirnames_and_masks:
    filenames = filenames + [
      dirname + "/" + filename for filename in os.listdir(dirname)
      if fnmatch.fnmatch(filename, mask) ]
  return filenames

def FindPETrainingFiles():
  """ Returns the list of PE files that should be used for training. These
  PE files need to have associated text files (with suffix .debugdump) that
  contains the output of dia2dump in the same directory. """
  return [
   "./unrar.5.5.3.builds/VS2015/unrar32/Release/UnRAR.exe",
   "./unrar.5.5.3.builds/VS2015/unrar32/Debug/UnRAR.exe",
   "./unrar.5.5.3.builds/VS2015/unrar64/Release/UnRAR.exe",
   "./unrar.5.5.3.builds/VS2015/unrar64/Debug/UnRAR.exe" ]

def ObtainFunctionSymbols(training_file, file_format):
  if file_format == "ELF":
    return ObtainELFFunctionSymbols(training_file)
  elif file_format == "PE":
    return ObtainPEFunctionSymbols(training_file)

def SaneBase64(input_string):
  """ Because Python3 attempts to win 'most idiotic language ever', encoding a
  simple string as base64 without risking to have strange newlines added is
  difficult. This functions is an insane solution: Call command line
  base64encode instead of dealing with Python. """
  encoded_string = subprocess.run(["base64", "-w0"], stdout=PIPE,
    input=bytes(input_string, encoding="utf-8")).stdout.decode("utf-8")
  return encoded_string

def ObtainELFFunctionSymbols(training_file):
  """ Runs objdump to obtain the symbols in an ELF file and then returns a
  dictionary for this file. """
  result = {}
  symbols = [ line for line in subprocess.check_output(
    [ "objdump", "-t", training_file ] ).decode("utf-8").split("\n")
      if line.find(" F .text") != -1 ]
  syms_and_address = []
  for sym in symbols:
    tokens = sym.split()
    if tokens[2] == 'F':
      address = int(tokens[0], 16)
      sym = SaneBase64(tokens[5])
      result[address] = sym
  return result

def find_nth(haystack, needle, n):
  start = haystack.find(needle)
  while start >= 0 and n > 1:
    start = haystack.find(needle, start+len(needle))
    n -= 1
  return start

def ObtainPEFunctionSymbols(training_file):
  result = {}
  filetype = subprocess.check_output(["file", "-b", training_file]).decode("utf-8")
  if filetype == "PE32+ executable (console) x86-64, for MS Windows\n":
    default_base = 0x140000000
  elif filetype == "PE32 executable (console) Intel 80386, for MS Windows\n":
    default_base = 0x400000
  function_lines = [
    line for line in open(training_file + ".debugdump", "rt").readlines() if
    line.find("Function") != -1 and line.find("static") != -1
    and line.find("crt") == -1 ]
  for line in function_lines:
    symbol = line[ find_nth(line, ", ", 3) + 2 :]
    address = int(line.split("[")[1].split("]")[0], 16) + default_base
    # We still need to stem and encode the symbol.
    stemmed_symbol = subprocess.run(["../bin/stemsymbol"], stdout=PIPE,
      input=bytes(symbol, encoding="utf-8")).stdout
    if len(stemmed_symbol) > 0:
      result[address] = SaneBase64(stemmed_symbol.decode("utf-8"))
  return result

def ObtainDisassembledFunctions(training_file_id):
  """ Returns a sorted list with the functions that the disassembler found.
  """
  inputdata = open( work_directory + "/" + "functions_%s.txt" % training_file_id,
    "rt" ).readlines()
  data = [ int(line.split()[0].split(":")[1], 16) for line in inputdata ]
  data.sort()
  return data

def RunFunctionFingerprints(argument_tuple):
  """ Run the bin/functionfingerprints utility to generate features from the
  disassembly and write the output to a file named after the file id. """
<<<<<<< HEAD

  print("Running functionfingerpints on %s." % training_file)
=======
  training_file = argument_tuple[0]
  file_id = argument_tuple[1]
  file_format = argument_tuple[2]
 
>>>>>>> d1572262
  fingerprints = subprocess.check_output(
    [ "../bin/functionfingerprints", "--format=%s" % file_format,
      "--input=%s" % training_file, "--minimum_function_size=5",
      "--verbose=true" ])
  write_fingerprints = open(
    work_directory + "/" + "functions_%s.txt" % file_id, "wt")
  write_fingerprints.write(fingerprints.decode("utf-8"))
  write_fingerprints.close()
  print("Done.")

def ProcessTrainingFiles(training_files, file_format):
  # Begin by launching a pool of parallel processes to call
  # RunFunctionFingerprints.
  argument_tuples = []
  for training_file in training_files:
    sha256sum = subprocess.check_output(["sha256sum", training_file]).split()[0]
    file_id = sha256sum[0:16].decode("utf-8")
    argument_tuples.append((training_file, file_id, file_format))
  pool = multiprocessing.Pool()
  pool.map(RunFunctionFingerprints, argument_tuples)

  for training_file in training_files:
    sha256sum = subprocess.check_output(["sha256sum", training_file]).split()[0]
    file_id = sha256sum[0:16].decode("utf-8")
    # Run objdump
    objdump_symbols = ObtainFunctionSymbols(training_file, file_format)
    # Get the functions that our disassembly could find.
    disassembled_functions = ObtainDisassembledFunctions(file_id)
    # Write the symbols for the functions that the disassembly found.
    output_file = open( work_directory + "/" +
      "extracted_symbols_%s.txt" % file_id, "wt" )
    symbols_to_write = []
    for function_address in disassembled_functions:
      if function_address in objdump_symbols:
        symbols_to_write.append((function_address,
          objdump_symbols[function_address]))
    symbols_to_write.sort(key=lambda a: a[1].lower())
    # symbols_to_write contains only those functions that are both in the dis-
    # assembly and that we have symbols for.
    for address, symbol in symbols_to_write:
      output_string = "%s %s %16.16lx %s false\n" % (file_id, training_file,
        address, symbol)
      output_file.write(output_string)
    output_file.close()

def BuildSymbolToFileAddressMapping():
  """
  Constructs a map of symbol-string -> [ (file_id, address), ... ] so that each
  symbol is associated with all the files and addresses where it occurs.
  """
  result = defaultdict(list)
  # Iterate over all the extracted_symbols_*.txt files.
  for filename in os.listdir(work_directory):
    if fnmatch.fnmatch(filename, "extracted_symbols_*.txt"):
      contents = open( work_directory + "/" + filename, "rt" ).readlines()
      for line in contents:
        file_id, filename, address, symbol, vuln = line.split()
        result[symbol].append((file_id, address))
  return result

def SplitPercentageOfSymbolToFileAddressMapping( symbol_dict, percentage ):
  """
  Split the dictionary into two randomly chosen sub-dictionaries of a given
  percentage.
  """
  result_validation = defaultdict(list)
  result_training = defaultdict(list)
  # Initialize the RNG to a seed to allow reproducible behavior.
  rng = random.seed(a=0xDEADBEEF)
  for key, value in symbol_dict.items():
    random_value = random.uniform(0.0, 1.0)
    if random_value < percentage:
      result_validation[key] = value
    else:
      result_training[key] = value
  return (result_validation, result_training)

def WriteAttractAndRepulseFromMap( input_map, output_directory,
  number_of_pairs=1000 ):
  """
  Writes repulse.txt and attract.txt into output_directory. Each file will
  contain number_of_pairs many pairs.
  """
  # Construct a set of things that should be the same.
  attraction_set = set()
  symbols_as_list = list(input_map.keys())
  while len(attraction_set) != number_of_pairs:
    symbol = random.choice( symbols_as_list )
    while len( input_map[symbol] ) == 1:
      symbol = random.choice( symbols_as_list )
    element_one = random.choice( input_map[symbol] )
    element_two = element_one
    while element_one == element_two:
      element_two = random.choice( input_map[symbol] )
    ordered_pair = tuple(sorted([element_one, element_two]))
    attraction_set.add(ordered_pair)
  # Construct a set of things that should not be the same.
  repulsion_set = set()
  while len(repulsion_set) != number_of_pairs:
    symbol_one = random.choice( symbols_as_list )
    symbol_two = symbol_one
    while symbol_one == symbol_two:
      symbol_two = random.choice( symbols_as_list )
    element_one = random.choice( input_map[symbol_one] )
    element_two = random.choice( input_map[symbol_two] )
    ordered_pair = tuple(sorted([element_one, element_two]))
    repulsion_set.add(ordered_pair)
  # Write the files.
  WritePairsFile( attraction_set, output_directory + "/attract.txt" )
  WritePairsFile( repulsion_set, output_directory + "/repulse.txt" )

def WritePairsFile( set_of_pairs, output_name ):
  """
  Take a set of pairs ((file_idA, addressA), (file_idB, addressB)) and write them
  into a file as:
    file_idA:addressA file_idB:addressB
  """
  result = open(output_name, "wt")
  for pair in set_of_pairs:
    result.write("%s:%s %s:%s\n" % (pair[0][0], pair[0][1], pair[1][0],
      pair[0][0]))
  result.close()

def WriteFunctionsTxt( output_directory ):
  """
  Simply copy all the contents of all the functions_*.txt files into the output
  directory.
  """
  output_file = open( output_directory + "/functions.txt", "wt" )
  for filename in os.listdir(work_directory):
    if fnmatch.fnmatch(filename, "functions_????????????????.txt"):
      data = open(work_directory + "/" + filename, "rt").read()
      output_file.write(data)
  output_file.close()

print("Processing ELF training files to extract features...")
ProcessTrainingFiles(FindELFTrainingFiles(), "ELF")
print("Processing PE training files to extract features...")
ProcessTrainingFiles(FindPETrainingFiles(), "PE")

# We now have the extracted symbols in a set of files called
# "extracted_symbols_*.txt"

# Get a map that maps every symbol to the files in which it occurs.
print("Loading all extracted symbols and grouping them...")
symbol_to_files_and_names = BuildSymbolToFileAddressMapping()

# Split off 10% of the symbols into a control map.
print("Splitting into validation set and training set...")
validation_map, training_map = SplitPercentageOfSymbolToFileAddressMapping(
  symbol_to_files_and_names, 0.20)

os.mkdir(work_directory + "/training_data")
os.mkdir(work_directory + "/validation_data")

# Write the training set.
print("Writing training attract.txt and repulse.txt...")
WriteAttractAndRepulseFromMap( training_map, work_directory + "/training_data",
  number_of_pairs=3000)

# Write the validation set.
print("Writing validation attract.txt and repulse.txt...")
WriteAttractAndRepulseFromMap( validation_map, work_directory +
  "/validation_data", number_of_pairs=500 )

# Write functions.txt into both directories.
print("Writing the function.txt files...")
WriteFunctionsTxt( work_directory + "/training_data" )
WriteFunctionsTxt( work_directory + "/validation_data" )

print("Done, ready to run training.")

<|MERGE_RESOLUTION|>--- conflicted
+++ resolved
@@ -111,15 +111,10 @@
 def RunFunctionFingerprints(argument_tuple):
   """ Run the bin/functionfingerprints utility to generate features from the
   disassembly and write the output to a file named after the file id. """
-<<<<<<< HEAD
-
-  print("Running functionfingerpints on %s." % training_file)
-=======
   training_file = argument_tuple[0]
   file_id = argument_tuple[1]
   file_format = argument_tuple[2]
- 
->>>>>>> d1572262
+
   fingerprints = subprocess.check_output(
     [ "../bin/functionfingerprints", "--format=%s" % file_format,
       "--input=%s" % training_file, "--minimum_function_size=5",
